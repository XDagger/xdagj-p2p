--- conflicted
+++ resolved
@@ -34,11 +34,7 @@
 
         <!-- dns -->
         <dnsjava.version>3.6.3</dnsjava.version>
-<<<<<<< HEAD
         <aws-dns.version>2.37.1</aws-dns.version>
-=======
-        <aws-dns.version>2.35.11</aws-dns.version>
->>>>>>> 94568d09
 
         <!-- log -->
         <slf4j.version>2.0.17</slf4j.version>
